<?xml version="1.0" encoding="UTF-8"?>
<!--
  Licensed to the Apache Software Foundation (ASF) under one or more
  contributor license agreements. See the NOTICE file distributed with
  this work for additional information regarding copyright ownership.
  The ASF licenses this file to You under the Apache License, Version 2.0
  (the "License"); you may not use this file except in compliance with
  the License. You may obtain a copy of the License at
  http://www.apache.org/licenses/LICENSE-2.0
  Unless required by applicable law or agreed to in writing, software
  distributed under the License is distributed on an "AS IS" BASIS,
  WITHOUT WARRANTIES OR CONDITIONS OF ANY KIND, either express or implied.
  See the License for the specific language governing permissions and
  limitations under the License.
-->
<project xmlns="http://maven.apache.org/POM/4.0.0" xmlns:xsi="http://www.w3.org/2001/XMLSchema-instance" xsi:schemaLocation="http://maven.apache.org/POM/4.0.0 http://maven.apache.org/xsd/maven-4.0.0.xsd">
    <modelVersion>4.0.0</modelVersion>

    <groupId>com.asymmetrik.nifi</groupId>
    <artifactId>nifi-asymmetrik-nar-bundles</artifactId>
    <version>0.9.0-SNAPSHOT</version>
    <packaging>pom</packaging>

    <modules>
        <module>nifi-asymmetrik-standard-bundle</module>
        <module>nifi-asymmetrik-standard-services</module>
        <module>nifi-asymmetrik-assembly</module>
    </modules>

    <properties>
        <mongo.uri>mongodb://127.0.0.1:27017</mongo.uri>
        <project.build.sourceEncoding>UTF-8</project.build.sourceEncoding>
        <project.reporting.outputEncoding>UTF-8</project.reporting.outputEncoding>
        <maven.compiler.source>1.8</maven.compiler.source>
        <maven.compiler.target>1.8</maven.compiler.target>
        <nifi.version>1.9.2</nifi.version>

<<<<<<< HEAD
        <awssdk-s3.version>2.5.44</awssdk-s3.version>
        <aws-java-sdk-cloudwatch.version>1.11.516</aws-java-sdk-cloudwatch.version>
=======
        <aws-java-sdk-cloudwatch.version>1.11.571</aws-java-sdk-cloudwatch.version>
>>>>>>> d46848b6

        <commons-collections.version>3.2.1</commons-collections.version>
        <commons-compress.version>1.18</commons-compress.version>
        <commons-io.version>2.6</commons-io.version>
        <commons-lang3.version>3.9</commons-lang3.version>
        <gson.version>2.8.5</gson.version>
        <guava.version>18.0</guava.version>

        <!-- Unable to update to 2.15 due to okhttp3 error -->
        <!-- @OnEnabled method due to java.lang.NoSuchMethodError: -->
        <!-- okhttp3.HttpUrl.get(Ljava/lang/String;)Lokhttp3/HttpUrl; -->
        <influxdb-java.version>2.14</influxdb-java.version>
        <jackson-core.version>2.9.9</jackson-core.version>
        <jackson-databind.version>2.9.9</jackson-databind.version>
        <jsch.version>0.1.55</jsch.version>
        <json-path.version>2.4.0</json-path.version>
        <jsoup.version>1.8.3</jsoup.version>
        <junit.version>4.12</junit.version>
        <jzlib.version>1.1.3</jzlib.version>
        <metrics-core.version>2.2.0</metrics-core.version>
        <mockito-core.version>2.15.0</mockito-core.version>
        <mongo-java-driver.version>3.10.1</mongo-java-driver.version>
        <phantomjsdriver.version>1.4.4</phantomjsdriver.version>
        <selenium-java.version>2.53.1</selenium-java.version>
        <zip4j.version>1.3.3</zip4j.version>
    </properties>

    <dependencyManagement>
        <dependencies>
            <dependency>
                <groupId>org.apache.nifi</groupId>
                <artifactId>nifi-api</artifactId>
                <version>${nifi.version}</version>
            </dependency>
            <dependency>
                <groupId>org.apache.nifi</groupId>
                <artifactId>nifi-framework-api</artifactId>
                <version>${nifi.version}</version>
            </dependency>
            <dependency>
                <groupId>org.apache.nifi</groupId>
                <artifactId>nifi-distributed-cache-protocol</artifactId>
                <version>${nifi.version}</version>
            </dependency>
            <dependency>
                <groupId>org.apache.nifi</groupId>
                <artifactId>nifi-processor-utils</artifactId>
                <version>${nifi.version}</version>
            </dependency>
            <dependency>
                <groupId>org.apache.nifi</groupId>
                <artifactId>nifi-properties</artifactId>
                <version>${nifi.version}</version>
            </dependency>
            <dependency>
                <groupId>org.apache.nifi</groupId>
                <artifactId>nifi-ssl-context-service-api</artifactId>
                <version>${nifi.version}</version>
            </dependency>
            <dependency>
                <groupId>org.apache.nifi</groupId>
                <artifactId>nifi-ssl-context-service</artifactId>
                <version>${nifi.version}</version>
            </dependency>
            <dependency>
                <groupId>org.apache.nifi</groupId>
                <artifactId>nifi-ssl-context-service-nar</artifactId>
                <version>${nifi.version}</version>
                <type>nar</type>
            </dependency>
            <dependency>
                <groupId>org.apache.nifi</groupId>
                <artifactId>nifi-utils</artifactId>
                <version>${nifi.version}</version>
            </dependency>

            <dependency>
                <groupId>com.asymmetrik.nifi</groupId>
                <artifactId>nifi-asymmetrik-standard-services-api-nar</artifactId>
                <version>${project.version}</version>
                <type>nar</type>
            </dependency>
            <dependency>
                <groupId>com.asymmetrik.nifi</groupId>
                <artifactId>nifi-asymmetrik-cache-service-nar</artifactId>
                <version>${project.version}</version>
                <type>nar</type>
            </dependency>
            <dependency>
                <groupId>com.asymmetrik.nifi</groupId>
                <artifactId>nifi-asymmetrik-influxdb-service-nar</artifactId>
                <version>${project.version}</version>
                <type>nar</type>
            </dependency>
            <dependency>
                <groupId>com.asymmetrik.nifi</groupId>
                <artifactId>nifi-asymmetrik-mongo-service-nar</artifactId>
                <version>${project.version}</version>
                <type>nar</type>
            </dependency>
            <dependency>
                <groupId>com.asymmetrik.nifi</groupId>
                <artifactId>nifi-asymmetrik-standard-nar</artifactId>
                <version>${project.version}</version>
                <type>nar</type>
            </dependency>
            <dependency>
                <groupId>com.asymmetrik.nifi</groupId>
                <artifactId>nifi-asymmetrik-standard-processors</artifactId>
                <version>${project.version}</version>
            </dependency>
            <dependency>
                <groupId>com.asymmetrik.nifi</groupId>
                <artifactId>nifi-asymmetrik-standard-reporting-tasks</artifactId>
                <version>${project.version}</version>
            </dependency>
            <dependency>
                <groupId>com.asymmetrik.nifi</groupId>
                <artifactId>nifi-asymmetrik-cache-service-api</artifactId>
                <version>${project.version}</version>
            </dependency>
            <dependency>
                <groupId>com.asymmetrik.nifi</groupId>
                <artifactId>nifi-asymmetrik-cache-service</artifactId>
                <version>${project.version}</version>
            </dependency>
            <dependency>
                <groupId>com.asymmetrik.nifi</groupId>
                <artifactId>nifi-asymmetrik-influxdb-service-api</artifactId>
                <version>${project.version}</version>
            </dependency>
            <dependency>
                <groupId>com.asymmetrik.nifi</groupId>
                <artifactId>nifi-asymmetrik-influxdb-service</artifactId>
                <version>${project.version}</version>
            </dependency>
            <dependency>
                <groupId>com.asymmetrik.nifi</groupId>
                <artifactId>nifi-asymmetrik-mongo-service-api</artifactId>
                <version>${project.version}</version>
            </dependency>
            <dependency>
                <groupId>com.asymmetrik.nifi</groupId>
                <artifactId>nifi-asymmetrik-mongo-service</artifactId>
                <version>${project.version}</version>
            </dependency>

            <dependency>
                <groupId>com.amazonaws</groupId>
                <artifactId>aws-java-sdk-cloudwatch</artifactId>
                <version>${aws-java-sdk-cloudwatch.version}</version>
            </dependency>
            <dependency>
                <groupId>software.amazon.awssdk</groupId>
                <artifactId>s3</artifactId>
                <version>${awssdk-s3.version}</version>
            </dependency>

            <dependency>
                <groupId>commons-collections</groupId>
                <artifactId>commons-collections</artifactId>
                <version>${commons-collections.version}</version>
            </dependency>
            <dependency>
                <groupId>commons-io</groupId>
                <artifactId>commons-io</artifactId>
                <version>${commons-io.version}</version>
            </dependency>
            <dependency>
                <groupId>com.jayway.jsonpath</groupId>
                <artifactId>json-path</artifactId>
                <version>${json-path.version}</version>
            </dependency>
            <dependency>
                <groupId>com.fasterxml.jackson.core</groupId>
                <artifactId>jackson-core</artifactId>
                <version>${jackson-core.version}</version>
            </dependency>
            <dependency>
                <groupId>com.jcraft</groupId>
                <artifactId>jsch</artifactId>
                <version>${jsch.version}</version>
            </dependency>
            <dependency>
                <groupId>com.jcraft</groupId>
                <artifactId>jzlib</artifactId>
                <version>${jzlib.version}</version>
                <scope>runtime</scope>
            </dependency>
            <dependency>
                <groupId>com.google.code.gson</groupId>
                <artifactId>gson</artifactId>
                <version>${gson.version}</version>
            </dependency>
            <dependency>
                <groupId>com.fasterxml.jackson.core</groupId>
                <artifactId>jackson-databind</artifactId>
                <version>${jackson-databind.version}</version>
            </dependency>
            <dependency>
                <groupId>com.google.guava</groupId>
                <artifactId>guava</artifactId>
                <version>${guava.version}</version>
            </dependency>
            <dependency>
                <groupId>net.lingala.zip4j</groupId>
                <artifactId>zip4j</artifactId>
                <version>${zip4j.version}</version>
            </dependency>
            <dependency>
                <groupId>org.apache.commons</groupId>
                <artifactId>commons-compress</artifactId>
                <version>${commons-compress.version}</version>
            </dependency>
            <dependency>
                <groupId>org.apache.commons</groupId>
                <artifactId>commons-lang3</artifactId>
                <version>${commons-lang3.version}</version>
            </dependency>
            <dependency>
                <groupId>org.influxdb</groupId>
                <artifactId>influxdb-java</artifactId>
                <version>${influxdb-java.version}</version>
            </dependency>
            <dependency>
                <groupId>org.mongodb</groupId>
                <artifactId>mongo-java-driver</artifactId>
                <version>${mongo-java-driver.version}</version>
            </dependency>

            <dependency>
                <groupId>org.seleniumhq.selenium</groupId>
                <artifactId>selenium-java</artifactId>
                <version>${selenium-java.version}</version>
            </dependency>
            <dependency>
                <groupId>com.codeborne</groupId>
                <artifactId>phantomjsdriver</artifactId>
                <version>${phantomjsdriver.version}</version>
            </dependency>
            <dependency>
                <groupId>org.jsoup</groupId>
                <artifactId>jsoup</artifactId>
                <version>${jsoup.version}</version>
            </dependency>

            <dependency>
                <groupId>com.yammer.metrics</groupId>
                <artifactId>metrics-core</artifactId>
                <version>${metrics-core.version}</version>
            </dependency>

            <dependency>
                <groupId>junit</groupId>
                <artifactId>junit</artifactId>
                <version>${junit.version}</version>
                <scope>test</scope>
            </dependency>
            <dependency>
                <groupId>org.apache.nifi</groupId>
                <artifactId>nifi-mock</artifactId>
                <version>${nifi.version}</version>
                <scope>test</scope>
            </dependency>
            <dependency>
                <groupId>org.mockito</groupId>
                <artifactId>mockito-core</artifactId>
                <version>${mockito-core.version}</version>
                <scope>test</scope>
            </dependency>
        </dependencies>
    </dependencyManagement>

    <build>
        <pluginManagement>
            <plugins>
                <plugin>
                    <groupId>org.apache.maven.plugins</groupId>
                    <artifactId>maven-surefire-plugin</artifactId>
                    <version>2.19.1</version>
                </plugin>
                <plugin>
                    <groupId>org.apache.maven.plugins</groupId>
                    <artifactId>maven-assembly-plugin</artifactId>
                    <version>3.0.0</version>
                </plugin>
                <plugin>
                    <groupId>org.apache.maven.plugins</groupId>
                    <artifactId>maven-dependency-plugin</artifactId>
                    <version>3.0.0</version>
                </plugin>
                <plugin>
                    <groupId>org.apache.maven.plugins</groupId>
                    <artifactId>maven-release-plugin</artifactId>
                    <version>2.5.3</version>
                    <configuration>
                        <autoVersionSubmodules>true</autoVersionSubmodules>
                        <releaseProfiles>rpm</releaseProfiles>
                    </configuration>
                </plugin>
                <plugin>
                    <groupId>org.apache.maven.plugins</groupId>
                    <artifactId>maven-javadoc-plugin</artifactId>
                    <version>2.10.4</version>
                    <configuration>
                        <failOnError>false</failOnError>
                    </configuration>
                </plugin>
                <plugin>
                    <groupId>org.codehaus.mojo</groupId>
                    <artifactId>rpm-maven-plugin</artifactId>
                    <version>2.1.5</version>
                </plugin>
            </plugins>
        </pluginManagement>

        <plugins>
            <plugin>
                <groupId>org.apache.nifi</groupId>
                <artifactId>nifi-nar-maven-plugin</artifactId>
                <version>1.2.0</version>
                <extensions>true</extensions>
                <configuration>
                    <archive>
                        <addMavenDescriptor>false</addMavenDescriptor>
                        <manifest>
                            <addDefaultImplementationEntries>false</addDefaultImplementationEntries>
                            <addDefaultSpecificationEntries>false</addDefaultSpecificationEntries>
                        </manifest>
                        <manifestEntries>
                            <Built-By />
                        </manifestEntries>
                    </archive>
                </configuration>
            </plugin>

            <!-- Makes buildRevision and buildBranch available to the NAR Plugin so they can be populated in the MANIFEST -->
            <plugin>
                <groupId>org.codehaus.mojo</groupId>
                <artifactId>buildnumber-maven-plugin</artifactId>
                <version>1.4</version>
                <inherited>true</inherited>
                <executions>
                    <execution>
                        <phase>validate</phase>
                        <goals>
                            <goal>create</goal>
                        </goals>
                    </execution>
                </executions>
                <configuration>
                    <doCheck>false</doCheck>
                    <doUpdate>false</doUpdate>
                    <shortRevisionLength>7</shortRevisionLength>
                    <getRevisionOnlyOnce>true</getRevisionOnlyOnce>
                    <revisionOnScmFailure />
                    <buildNumberPropertyName>buildRevision</buildNumberPropertyName>
                    <scmBranchPropertyName>buildBranch</scmBranchPropertyName>
                </configuration>
            </plugin>
        </plugins>
    </build>

    <profiles>
        <profile>
            <id>coverage</id>
            <build>
                <plugins>
                    <plugin>
                        <groupId>org.jacoco</groupId>
                        <artifactId>jacoco-maven-plugin</artifactId>
                        <version>0.8.1</version>
                        <configuration>
                            <excludes>
                                <exclude>com.asymmetrik.nifi.models.**</exclude>
                            </excludes>
                        </configuration>
                        <executions>
                            <execution>
                                <id>pre-unit-test</id>
                                <goals>
                                    <goal>prepare-agent</goal>
                                </goals>
                            </execution>
                            <execution>
                                <id>post-unit-test</id>
                                <phase>test</phase>
                                <goals>
                                    <goal>report</goal>
                                </goals>
                            </execution>
                        </executions>
                    </plugin>
                </plugins>
            </build>
        </profile>
        <profile>
            <id>gitlab</id>
            <properties>
                <mongo.uri>mongodb://mongo</mongo.uri>
            </properties>
        </profile>
        <profile>
            <id>it</id>
            <build>
                <plugins>
                    <plugin>
                        <groupId>org.apache.maven.plugins</groupId>
                        <artifactId>maven-failsafe-plugin</artifactId>
                        <version>2.19.1</version>
                        <executions>
                            <execution>
                                <id>failsafe</id>
                                <goals>
                                    <goal>integration-test</goal>
                                    <goal>verify</goal>
                                </goals>
                            </execution>
                        </executions>
                    </plugin>
                </plugins>
            </build>
        </profile>
    </profiles>

    <organization>
        <name>Asymmetrik</name>
        <url>https://github.com/Asymmetrik</url>
    </organization>

    <scm>
        <connection>scm:git:git@github.com:Asymmetrik/nifi-nar-bundles.git</connection>
        <developerConnection>scm:git:git@github.com:Asymmetrik/nifi-nar-bundles.git</developerConnection>
        <tag>HEAD</tag>
        <url>https://github.com/Asymmetrik</url>
    </scm>

    <distributionManagement>
        <repository>
            <id>asymmetrik-releases</id>
            <url>https://nexus.asymmetrik.com/content/repositories/releases</url>
        </repository>
        <snapshotRepository>
            <id>asymmetrik-snapshots</id>
            <url>https://nexus.asymmetrik.com/content/repositories/snapshots</url>
        </snapshotRepository>
    </distributionManagement>

</project>
<|MERGE_RESOLUTION|>--- conflicted
+++ resolved
@@ -35,12 +35,8 @@
         <maven.compiler.target>1.8</maven.compiler.target>
         <nifi.version>1.9.2</nifi.version>
 
-<<<<<<< HEAD
         <awssdk-s3.version>2.5.44</awssdk-s3.version>
-        <aws-java-sdk-cloudwatch.version>1.11.516</aws-java-sdk-cloudwatch.version>
-=======
         <aws-java-sdk-cloudwatch.version>1.11.571</aws-java-sdk-cloudwatch.version>
->>>>>>> d46848b6
 
         <commons-collections.version>3.2.1</commons-collections.version>
         <commons-compress.version>1.18</commons-compress.version>
@@ -489,4 +485,4 @@
         </snapshotRepository>
     </distributionManagement>
 
-</project>
+</project>